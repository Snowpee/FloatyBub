--- conflicted
+++ resolved
@@ -13,23 +13,17 @@
   PinOff,
   Palette,
   EyeOff,
-<<<<<<< HEAD
-  LogIn
-=======
+  LogIn,
   Edit3
->>>>>>> 13495d36
 } from 'lucide-react';
 import { cn } from '../lib/utils';
 import Popconfirm from './Popconfirm';
 import SettingsModal from './SettingsModal';
-<<<<<<< HEAD
 import { useAuth } from '../hooks/useAuth';
 import { UserAvatar } from './auth/UserAvatar';
 import { AuthModal } from './auth/AuthModal';
-=======
 import Avatar from './Avatar';
 import VirtualScrollContainer from './VirtualScrollContainer';
->>>>>>> 13495d36
 
 type TabType = 'config' | 'roles' | 'userProfiles' | 'globalPrompts' | 'voice' | 'data' | 'history';
 
@@ -37,15 +31,11 @@
 const Layout: React.FC = () => {
   const location = useLocation();
   const navigate = useNavigate();
-<<<<<<< HEAD
   const { theme, setTheme, currentUser } = useAppStore();
-=======
-  const { theme, setTheme } = useAppStore();
   const scrollContainerRef = useRef<HTMLDivElement>(null);
   
   // 虚拟滚动配置
   const ITEM_HEIGHT = 44; // 每个聊天项目的固定高度（px）
->>>>>>> 13495d36
   const {
     sidebarOpen,
     toggleSidebar,
