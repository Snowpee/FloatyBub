--- conflicted
+++ resolved
@@ -168,12 +168,8 @@
   pinSession: (id: string) => void;
   unpinSession: (id: string) => void;
   setCurrentSession: (id: string) => void;
-<<<<<<< HEAD
   migrateIdsToUUID: () => boolean;
-  addMessage: (sessionId: string, message: Omit<ChatMessage, 'id'> & { id?: string }) => void;
-=======
   addMessage: (sessionId: string, message: Omit<ChatMessage, 'id'> & { id?: string }, onTempSessionSaved?: (sessionId: string) => void) => void;
->>>>>>> 13495d36
   updateMessage: (sessionId: string, messageId: string, content: string, isStreaming?: boolean) => void;
   updateMessageWithReasoning: (sessionId: string, messageId: string, content?: string, reasoningContent?: string, isStreaming?: boolean, isReasoningComplete?: boolean) => void;
   regenerateMessage: (sessionId: string, messageId: string) => Promise<void>;
@@ -874,7 +870,6 @@
         });
       },
       
-<<<<<<< HEAD
       // 迁移旧格式 ID 到 UUID 格式
       migrateIdsToUUID: () => {
         const state = get();
@@ -931,10 +926,7 @@
         return hasChanges;
       },
       
-      addMessage: (sessionId, message) => {
-=======
       addMessage: (sessionId, message, onTempSessionSaved) => {
->>>>>>> 13495d36
         const state = get();
         const session = state.chatSessions.find(s => s.id === sessionId);
         
