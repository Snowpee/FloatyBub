--- conflicted
+++ resolved
@@ -8,18 +8,15 @@
 
   .:
     dependencies:
-<<<<<<< HEAD
+      '@react-spring/web':
+        specifier: ^10.0.1
+        version: 10.0.1(react-dom@18.3.1(react@18.3.1))(react@18.3.1)
       '@supabase/supabase-js':
         specifier: ^2.53.0
         version: 2.53.0
-=======
-      '@react-spring/web':
-        specifier: ^10.0.1
-        version: 10.0.1(react-dom@18.3.1(react@18.3.1))(react@18.3.1)
       '@use-gesture/react':
         specifier: ^10.3.1
         version: 10.3.1(react@18.3.1)
->>>>>>> 13495d36
       clsx:
         specifier: ^2.1.1
         version: 2.1.1
